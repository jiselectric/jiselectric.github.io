--- conflicted
+++ resolved
@@ -365,11 +365,6 @@
     margin-bottom: 1rem;
   }
 
-<<<<<<< HEAD
-  em { // MarkDown italic
-    padding-right: 0.2rem;
-  }
-
   a {
     &.img-link {
       @extend %no-cursor;
@@ -388,16 +383,8 @@
         @extend %link-hover;
       }
     }
-
   } // a
 
-=======
-  a:hover {
-    code {
-      @extend %link-hover;
-    }
-  }
->>>>>>> afcf0bde
 }
 
 .pageviews .fa-spinner {
